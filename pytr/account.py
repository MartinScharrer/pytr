import json
import sys
from pygments import highlight, lexers, formatters
import time
<<<<<<< HEAD
import pathlib
=======
from getpass import getpass
>>>>>>> 37b8b2c5

from pytr.api import TradeRepublicApi, CREDENTIALS_FILE, COOKIES_FILE
from pytr.utils import get_logger


def get_settings(tr):
    formatted_json = json.dumps(tr.settings(), indent=2)
    if sys.stdout.isatty():
        colorful_json = highlight(formatted_json, lexers.JsonLexer(), formatters.TerminalFormatter())
        return colorful_json
    else:
        return formatted_json


def login(phone_no=None, pin=None, web=True, save_credentials=False, credentials_file=None, save_cookies=True, cookies_file=None):
    '''
    If web is true, use web login method as else simulate app login.
    Check if credentials file exists else create it.
    If no parameters are set but are needed then ask for input
    '''
    log = get_logger(__name__)
    credentials_file = pathlib.Path(credentials_file) if credentials_file else CREDENTIALS_FILE

    if credentials_file.is_file():
        log.info('Found credentials file')
        with open(credentials_file) as f:
            lines = f.readlines()
        phone_no_cf = lines[0].strip()
        pin_cf = lines[1].strip()
        phone_no_masked = phone_no_cf[:-8] + '********'
        pin_masked = len(pin_cf) * '*'
        log.info(f'Phone: {phone_no_masked}, PIN: {pin_masked}')
    else:
        phone_no_cf = None
        pin_cf = None

    different_account = False
    if phone_no is not None and phone_no_cf is not None and phone_no != phone_no_cf:
        log.info('Phone number different from credential files. Assuming different account.')
        different_account = True

    if phone_no is None and phone_no_cf is None:
        credentials_file.parent.mkdir(parents=True, exist_ok=True)
        if phone_no is None:
            log.info('Credentials file not found')
            print('Please enter your TradeRepublic phone number in the format +4912345678:')
            phone_no = input()
        else:
            log.info('Phone number provided as argument')

        if pin is None:
            print('Please enter your TradeRepublic pin:')
            pin = getpass(prompt='Pin (Input is hidden):')

    if save_credentials:
        with open(credentials_file, 'w') as f:
            f.writelines([phone_no + '\n', pin + '\n'])
        log.info(f'Saved credentials in {credentials_file}')
    else:
        if different_account:
            save_cookies = False
        log.info('Credentials not saved')

    tr = TradeRepublicApi(phone_no=phone_no, pin=pin, save_cookies=save_cookies,
                          credentials_file=credentials_file, cookies_file=cookies_file)

    if web:
        # Use same login as app.traderepublic.com
        if not different_account and tr.resume_websession():
            log.info('Web session resumed')
        else:
            try:
                countdown = tr.inititate_weblogin()
            except ValueError as e:
                log.fatal(str(e))
                exit(1)
            request_time = time.time()
            print('Enter the code you received to your mobile app as a notification.')
            print(f'Enter nothing if you want to receive the (same) code as SMS. (Countdown: {countdown})')
            code = input('Code: ')
            if code == '':
                countdown = countdown - (time.time() - request_time)
                for remaining in range(int(countdown)):
                    print(f'Need to wait {int(countdown-remaining)} seconds before requesting SMS...', end='\r')
                    time.sleep(1)
                print()
                tr.resend_weblogin()
                code = input('SMS requested. Enter the confirmation code:')
            tr.complete_weblogin(code)
    else:
        # Try to login. Ask for device reset if needed
        try:
            tr.login()
        except (KeyError, AttributeError):
            # old keyfile or no keyfile
            print('Error logging in. Reset device? (y)')
            confirmation = input()
            if confirmation == 'y':
                tr.initiate_device_reset()
                print('You should have received a SMS with a token. Please type it in:')
                token = input()
                tr.complete_device_reset(token)
                print('Reset done')
            else:
                print('Cancelling reset')
                exit(1)

    log.info('Logged in')
    # log.debug(get_settings(tr))
    return tr<|MERGE_RESOLUTION|>--- conflicted
+++ resolved
@@ -2,11 +2,8 @@
 import sys
 from pygments import highlight, lexers, formatters
 import time
-<<<<<<< HEAD
 import pathlib
-=======
 from getpass import getpass
->>>>>>> 37b8b2c5
 
 from pytr.api import TradeRepublicApi, CREDENTIALS_FILE, COOKIES_FILE
 from pytr.utils import get_logger
